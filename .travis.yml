language: python

matrix:
  include:
    - python: 2.7
      env:
        - COVERAGE=false
    - python: 3.3
      env:
        - COVERAGE=false
    - python: 3.4
      env:
        - COVERAGE=false
    - python: 3.5
      env:
        - COVERAGE=true

before_install:
  - sudo apt-get update -yq
  - wget http://repo.continuum.io/miniconda/Miniconda-latest-Linux-x86_64.sh -O miniconda.sh
  - chmod +x miniconda.sh
  - ./miniconda.sh -b -p $HOME/miniconda
<<<<<<< HEAD
  - export PATH=$HOME/miniconda/bin:$PATH
  - conda update --yes conda
=======
  - export PATH="$HOME/miniconda/bin:$PATH"
>>>>>>> 5ed07c47

install:
  - conda update conda --yes
  - conda create --name testenv --yes python=$TRAVIS_PYTHON_VERSION numpy matplotlib nose pyyaml requests docopt coverage
  - source activate testenv
  - conda install --yes pyproj gridgen --channel=IOOS
  - pip install .
  - pip install coveralls


before_script:
  - ls -al /usr/local/lib
  - ls -al /usr/local/include

script:
  - nosetests --with-coverage --cover-package=pygridgen --verbose

after_success:
  - if [ ${COVERAGE} = true ]; then coveralls; fi<|MERGE_RESOLUTION|>--- conflicted
+++ resolved
@@ -20,15 +20,10 @@
   - wget http://repo.continuum.io/miniconda/Miniconda-latest-Linux-x86_64.sh -O miniconda.sh
   - chmod +x miniconda.sh
   - ./miniconda.sh -b -p $HOME/miniconda
-<<<<<<< HEAD
   - export PATH=$HOME/miniconda/bin:$PATH
   - conda update --yes conda
-=======
-  - export PATH="$HOME/miniconda/bin:$PATH"
->>>>>>> 5ed07c47
 
 install:
-  - conda update conda --yes
   - conda create --name testenv --yes python=$TRAVIS_PYTHON_VERSION numpy matplotlib nose pyyaml requests docopt coverage
   - source activate testenv
   - conda install --yes pyproj gridgen --channel=IOOS
