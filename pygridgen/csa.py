
import sys
import os
import inspect

import numpy as np
import ctypes

class csa(object):
    '''cubic spline approximation for re-gridding 2D data sets
    
    Parameters
    ==========
    
    xin : array-like
        an array of x data point locations
    yin : array-like
        an array of z data point locations
    zin : array-like
        an array of z data point locations
    sigma : array-like or None
        an array of errors for zin (standard deviation)
        None for no error (default)
    k : integer
        Set the spline sensitivity (default = 140).
        Reduce to get smoother results.
    nppc : integer
        Average number of points per cell (default = 5)
        Decrease to get smaller cells or increase to get larger cells
    npmin : integer
        Minimal number of points locally involved in spline 
        calculation (default = 3)
    npmax : integer
        Maximum number of points locally involved in spline 
        calculation (default = 40)
        
    Returns
    =======
    
    csa_interp : object
        This object can be called with arguments of x and y points to be
        interpolated to.  The input data, zin, can be reset by overwriting
        that object parameter.
    
    Examples
    ========
    
    >>> import csa
    >>> xin = np.random.randn(10000)
    >>> yin = np.random.randn(10000)
    >>> zin = np.sin( xin**2 + yin**2 ) / (xin**2 + yin**2 )
    >>> xout, yout = np.mgrid[-3:3:10j, -3:3:10j]
    >>> csa_interp = csa.CSA(xin, yin, zin)
    >>> zout = csa_interp(xout, yout)
    >>> csa_interp.zin =  np.cos( xin + yin**2 )
    >>> zout = csa_interp
    >>> print zout
    
    '''
    
<<<<<<< HEAD
    # _csa = np.ctypeslib.load_library('_csa', pygridgen.__path__[0])
    
    _csa = np.ctypeslib.load_library('_csa', '/Users/rob/Library/Enthought/Canopy_64bit/User/lib/python2.7/site-packages/pygridgen/')
=======
    path = os.path.dirname(inspect.getfile(inspect.currentframe()))
    _csa = np.ctypeslib.load_library('_csa', path)
    #_csa = np.ctypeslib.load_library('_csa', pygridgen.__path__[0])

>>>>>>> 3e3fc7d3
    
    
    _csa.csa_approximatepoints2.restype = ctypes.POINTER(ctypes.c_double)
    
    
    def __init__(self, xin, yin, zin, sigma=None, npmin=3, npmax=40, k=140, nppc=5):
        self.xin = np.asarray(xin)
        self.yin = np.asarray(yin)
        
        assert xin.size == yin.size, \
            'xin and yin must have the same number of elements'
        
        self._set_zin(zin)
        
        self.sigma = sigma
        
        self.k = k
        self.nppc = nppc
        self.npmin = npmin
        self.npmax = npmax
        
    def _calculate_points(self, xout, yout):
        
        xout = np.asarray(xout)
        yout = np.asarray(yout)
        
        nin = self.xin.size
        nout = xout.size
        
        if self.sigma is None:
            sigma = ctypes.POINTER(ctypes.c_double)()
        else:
            sigma = (ctypes.c_double * nin)(*(self.sigma * np.ones_like(self.xin)))
        
        zout = None
        
        zout = self._csa.csa_approximatepoints2(
                     ctypes.c_int(nin),                        #int nin
                     (ctypes.c_double * nin)(*self.xin.flat),  #double xin[]
                     (ctypes.c_double * nin)(*self.yin.flat),  #double yin[]
                     (ctypes.c_double * nin)(*self._zin.flat), #double zin[]
                     sigma,                                    #double sigma[] or NULL
                     ctypes.c_int(nout),                       #int nout
                     (ctypes.c_double * nout)(*xout.flat),     #double xout[]
                     (ctypes.c_double * nout)(*yout.flat),     #double yout[]
                     ctypes.c_int(self.npmin),                 #int npmin
                     ctypes.c_int(self.npmax),                 #int npmax
                     ctypes.c_int(self.k),                     #int k
                     ctypes.c_int(self.nppc))                  #int nppc
        
        zout = np.asarray([zout[i] for i in range(nout)])  
        zout.shape = xout.shape
        return np.ma.masked_where(np.isnan(zout), zout)
    
    def __call__(self, xout, yout):
        '''Return interpolated values of zin at locations (xout, yout)'''
        xout = np.asarray(xout)
        yout = np.asarray(yout)
        return self._calculate_points(xout, yout)
    
    def _set_zin(self, zin):
        zin = np.asarray(zin)
        assert zin.size == self.xin.size, \
            'zin must have the same number of elements as xin and yin'
        self._zin = zin
    
    zin = property(lambda self: self._zin, _set_zin, doc='Input values to be approximated')
    


if __name__ == '__main__':
    import matplotlib.pyplot as plt
    
    xin = np.random.randn(10000)
    yin = np.random.randn(10000)
    zin = np.sin( xin**2 + yin**2 ) / (xin**2 + yin**2 )
    sigma = 0.01 * np.ones_like(xin)
    
    print ' ### Set up input data points'
    
    xout, yout = np.mgrid[-3:3:100j, -3:3:100j]
    
    csa_interp = CSA(xin, yin, zin)
    
    def plot_csa(csa_interp, xout, yout):
        
        plt.figure()
        zout = csa_interp(xout, yout)
        plt.pcolormesh(xout, yout, zout, vmin=-1, vmax=1)
        
        plt.scatter(csa_interp.xin, csa_interp.yin, 10, csa_interp.zin, 
                    edgecolors='none', vmin=-1, vmax=1)
        plt.colorbar()
    
    plot_csa(csa_interp, xout, yout)
    
    csa_interp.zin = np.cos( xin + yin**2 )
    
    plot_csa(csa_interp, xout, yout)
    
    plt.show()
<|MERGE_RESOLUTION|>--- conflicted
+++ resolved
@@ -58,20 +58,11 @@
     
     '''
     
-<<<<<<< HEAD
-    # _csa = np.ctypeslib.load_library('_csa', pygridgen.__path__[0])
-    
-    _csa = np.ctypeslib.load_library('_csa', '/Users/rob/Library/Enthought/Canopy_64bit/User/lib/python2.7/site-packages/pygridgen/')
-=======
     path = os.path.dirname(inspect.getfile(inspect.currentframe()))
     _csa = np.ctypeslib.load_library('_csa', path)
     #_csa = np.ctypeslib.load_library('_csa', pygridgen.__path__[0])
-
->>>>>>> 3e3fc7d3
-    
     
     _csa.csa_approximatepoints2.restype = ctypes.POINTER(ctypes.c_double)
-    
     
     def __init__(self, xin, yin, zin, sigma=None, npmin=3, npmax=40, k=140, nppc=5):
         self.xin = np.asarray(xin)
