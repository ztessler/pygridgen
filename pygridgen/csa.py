import sys
import os
import site
<<<<<<< HEAD
import ctypes
=======
from pkg_resources import resource_filename
>>>>>>> 5ed07c47

import numpy as np
import matplotlib.pyplot as plt


class csa(object):
    """
    Cubic spline approximation for re-gridding 2D data sets

    Parameters
    ----------
    xin : array-like
        an array of x data point locations
    yin : array-like
        an array of z data point locations
    zin : array-like
        an array of z data point locations
    sigma : array-like or None
        an array of errors for zin (standard deviation)
        None for no error (default)
    k : integer
        Set the spline sensitivity (default = 140).
        Reduce to get smoother results.
    nppc : integer
        Average number of points per cell (default = 5)
        Decrease to get smaller cells or increase to get larger cells
    npmin : integer
        Minimal number of points locally involved in spline
        calculation (default = 3)
    npmax : integer
        Maximum number of points locally involved in spline
        calculation (default = 40)

    Returns
    -------
    csa_interp : object
        This object can be called with arguments of x and y points to be
        interpolated to.  The input data, zin, can be reset by overwriting
        that object parameter.

    Examples
    --------
    >>> import csa
    >>> xin = np.random.randn(10000)
    >>> yin = np.random.randn(10000)
    >>> zin = np.sin( xin**2 + yin**2 ) / (xin**2 + yin**2 )
    >>> xout, yout = np.mgrid[-3:3:10j, -3:3:10j]
    >>> csa_interp = csa.CSA(xin, yin, zin)
    >>> zout = csa_interp(xout, yout)
    >>> csa_interp.zin =  np.cos( xin + yin**2 )
    >>> zout = csa_interp
    >>> print(zout)

    """

<<<<<<< HEAD
    path = os.path.join(site.getsitepackages()[0], 'pygridgen')
    _csa = np.ctypeslib.load_library('_csa', path)
=======
    try:
        path = os.path.dirname(resource_filename('pygridgen', '_csa.so'))
        _csa = np.ctypeslib.load_library('_csa', path)
    except OSError:
        path = os.path.join(site.getsitepackages()[0], 'pygridgen')
        _csa = np.ctypeslib.load_library('_csa', path)

>>>>>>> 5ed07c47
    _csa.csa_approximatepoints2.restype = ctypes.POINTER(ctypes.c_double)

    def __init__(self, xin, yin, zin, sigma=None, npmin=3, npmax=40, k=140, nppc=5):
        self.xin = np.asarray(xin)
        self.yin = np.asarray(yin)

        if xin.size != yin.size:
            raise ValueError('xin and yin must have the same number '
                             'of elements')

        self._zin = zin

        self.sigma = sigma

        self.k = k
        self.nppc = nppc
        self.npmin = npmin
        self.npmax = npmax

    @property
    def zin(self):
        """ Input values to be approximated """
        return self._zin
    @zin.setter
    def zin(self, value):
        zin = np.asarray(value)
        if zin.size != self.xin.size:
            raise ValueError('zin must have the same number of elements as '
                             'xin and yin')
        self._zin = value

    def _calculate_points(self, xout, yout):

        xout = np.asarray(xout)
        yout = np.asarray(yout)

        nin = self.xin.size
        nout = xout.size

        if self.sigma is None:
            sigma = ctypes.POINTER(ctypes.c_double)()
        else:
            sigma = (ctypes.c_double * nin)(*(self.sigma * np.ones_like(self.xin)))

        zout = None

        zout = self._csa.csa_approximatepoints2(
             ctypes.c_int(nin),                        #int nin
             (ctypes.c_double * nin)(*self.xin.flat),  #double xin[]
             (ctypes.c_double * nin)(*self.yin.flat),  #double yin[]
             (ctypes.c_double * nin)(*self._zin.flat), #double zin[]
             sigma,                                    #double sigma[] or NULL
             ctypes.c_int(nout),                       #int nout
             (ctypes.c_double * nout)(*xout.flat),     #double xout[]
             (ctypes.c_double * nout)(*yout.flat),     #double yout[]
             ctypes.c_int(self.npmin),                 #int npmin
             ctypes.c_int(self.npmax),                 #int npmax
             ctypes.c_int(self.k),                     #int k
             ctypes.c_int(self.nppc)                   #int nppc
        )

        zout = np.asarray([zout[i] for i in range(nout)])
        zout.shape = xout.shape
        return np.ma.masked_where(np.isnan(zout), zout)

    def __call__(self, xout, yout):
        """
        Return interpolated values of ``zin``

        Parameters
        ----------
        xout, yout : array-like
            Two-dimensional arrays of x/y coordinates at which ``zout``
            should be estimated.

        Returns
        -------
        zout : numpy ndarray
            Interpolated z-values.

        """

        xout = np.asarray(xout)
        yout = np.asarray(yout)
        return self._calculate_points(xout, yout)

    def plot(self, xout, yout, ax=None, mesh_opts=None, scatter_opts=None):
        """
        Plot the input and output data set from the cubic split
        approximation.

        Parameters
        ----------
        xout, yout : array-like
            Two-dimensional arrays of x/y coordinates at which ``zout``
            should be estimated.
        ax : matplotlib Axes, optional
            The axes on which the plot should be drawn. If not provided,
            a new axes and figure will be created.
        mesh_opts, scatter_opts : dict, optional
            Dictionary of plotting options passed to matplotlib's
            `pcolormesh` and `scatter` functions, respectively.

        Returns
        -------
        ax : matplotlib Axes.

        """

        if ax is None:
            fig, ax = plt.subplots()
        else:
            fig = ax.figure

        if mesh_opts is None:
            mesh_opts = {}

        if scatter_opts is None:
            scatter_opts = {}

        fig, ax = plt.subplots()
        zout = self._calculate_points(xout, yout)
        ax.pcolormesh(xout, yout, zout, **mesh_opts)
        ax.scatter(self.xin, self.yin, 10, self.zin, **scatter_opts)
        fig.colorbar()
        return fig


if __name__ == '__main__':
    xin = np.random.randn(10000)
    yin = np.random.randn(10000)
    zin = np.sin( xin**2 + yin**2 ) / (xin**2 + yin**2 )
    sigma = 0.01 * np.ones_like(xin)

    print(' ### Set up input data points')

    xout, yout = np.mgrid[-3:3:100j, -3:3:100j]

    csa_interp = CSA(xin, yin, zin)
    fig, (ax1, ax2) = plt.subplots(ncols=2)
    csa_interp.plot(xout, yout, ax=ax1, mesh_opts=dict(vmin=-1, vmax=1),
                    scatter_opts=dict(vmin=-1, vmax=1, edgecolors='none'))

    csa_interp.zin = np.cos( xin + yin**2 )
    csa_interp.plot(xout, yout, ax=ax2, mesh_opts=dict(vmin=-1, vmax=1),
                    scatter_opts=dict(vmin=-1, vmax=1, edgecolors='none'))

    plt.show()
<|MERGE_RESOLUTION|>--- conflicted
+++ resolved
@@ -1,11 +1,8 @@
 import sys
 import os
 import site
-<<<<<<< HEAD
 import ctypes
-=======
 from pkg_resources import resource_filename
->>>>>>> 5ed07c47
 
 import numpy as np
 import matplotlib.pyplot as plt
@@ -61,10 +58,6 @@
 
     """
 
-<<<<<<< HEAD
-    path = os.path.join(site.getsitepackages()[0], 'pygridgen')
-    _csa = np.ctypeslib.load_library('_csa', path)
-=======
     try:
         path = os.path.dirname(resource_filename('pygridgen', '_csa.so'))
         _csa = np.ctypeslib.load_library('_csa', path)
@@ -72,7 +65,6 @@
         path = os.path.join(site.getsitepackages()[0], 'pygridgen')
         _csa = np.ctypeslib.load_library('_csa', path)
 
->>>>>>> 5ed07c47
     _csa.csa_approximatepoints2.restype = ctypes.POINTER(ctypes.c_double)
 
     def __init__(self, xin, yin, zin, sigma=None, npmin=3, npmax=40, k=140, nppc=5):
