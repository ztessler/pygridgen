--- conflicted
+++ resolved
@@ -15,14 +15,9 @@
 from matplotlib.patches import Polygon, CirclePolygon
 from matplotlib.lines import Line2D
 from matplotlib.mlab import dist_point_to_segment
-<<<<<<< HEAD
-# from matplotlib.nxutils import points_inside_poly
-=======
-#from matplotlib.nxutils import points_inside_poly
->>>>>>> 3e3fc7d3
+from matplotlib.path import Path
 from mpl_toolkits.basemap import pyproj
 
-from matplotlib.path import Path
 def points_inside_poly(points, verts):
     poly = Path(verts)
     return [ind for ind, p in enumerate(points) if poly.contains_point(p)]
